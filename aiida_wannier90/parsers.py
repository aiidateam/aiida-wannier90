# -*- coding: utf-8 -*-
from __future__ import absolute_import
import io
import os
import six
from six.moves import range
from aiida.parsers import Parser
from aiida.common import exceptions as exc

__all__ = (
    'Wannier90Parser',
    'band_parser',
    'raw_wout_parser',
)


class Wannier90Parser(Parser):
    """
    Wannier90 output parser. Will parse global gauge invarient spread as well as
    the centers, spreads and, if possible the Imaginary/Real ratio of the
    wannier functions. Will also check to see if the output converged.
    """
    def __init__(self, node):
        from .calculations import Wannier90Calculation

        # check for valid input
        if not issubclass(node.process_class, Wannier90Calculation):
            raise exc.OutputParsingError(
                "Input must calc must be a "
                "Wannier90Calculation, it is instead {}".format(
                    type(node.process_class)
                )
            )
        super(Wannier90Parser, self).__init__(node)

    def parse(self, **kwargs):  # pylint: disable=too-many-locals,inconsistent-return-statements
        """
        Parses the datafolder, stores results.
        This parser for this simple code does simply store in the DB a node
        representing the file of forces in real space
        """
        from aiida.orm import Dict, SinglefileData

        # None if unset
        temporary_folder = kwargs.get('retrieved_temporary_folder')

        seedname = self.node.get_options()['seedname']
        output_file_name = "{}.wout".format(seedname)
        error_file_name = "{}.werr".format(seedname)
        nnkp_file_name = "{}.nnkp".format(seedname)

        # select the folder object
        # Check that the retrieved folder is there
        try:
            out_folder = self.retrieved
        except exc.NotExistent:
            return self.exit_codes.ERROR_NO_RETRIEVED_FOLDER

        # Checks for error output files
        if error_file_name in out_folder.list_object_names():
            self.logger.error(
                'Errors were found please check the retrieved '
                '{} file'.format(error_file_name)
            )
            return self.exit_codes.ERROR_WERR_FILE_PRESENT

        exiting_in_stdout = False
        try:
            with out_folder.open(output_file_name) as handle:
                out_file = handle.readlines()
            # Wannier90 doesn't always write the .werr file on error
            if any('Exiting......' in line for line in out_file):
                exiting_in_stdout = True
        except OSError:
            self.logger.error("Standard output file could not be found.")
            return self.exit_codes.ERROR_OUTPUT_STDOUT_MISSING

        if temporary_folder is not None:
            nnkp_temp_path = os.path.join(temporary_folder, nnkp_file_name)
            if os.path.isfile(nnkp_temp_path):
                with io.open(nnkp_temp_path, 'rb') as handle:
                    node = SinglefileData(file=handle)
                    self.out('nnkp_file', node)

        # Tries to parse the bands
        try:
            kpoint_path = self.node.inputs.kpoint_path
            special_points = kpoint_path.get_dict()
            with out_folder.open('{}_band.dat'.format(seedname)) as fil:
                band_dat_file = fil.readlines()
            with out_folder.open('{}_band.kpt'.format(seedname)) as fil:
                band_kpt_file = fil.readlines()
        except (exc.NotExistent, KeyError, IOError):
            # exc.NotExistent: no input kpoint_path
            # KeyError: no get_dict()
            # IOError: _band.* files not present
            pass
        else:
            structure = self.node.inputs.structure
            ## TODO: should we catch exceptions here?
            output_bandsdata = band_parser(
                band_dat_file, band_kpt_file, special_points, structure
            )
            self.out('interpolated_bands', output_bandsdata)

        # Parse the stdout an return the parsed data
        wout_dictionary = raw_wout_parser(out_file)
        output_data = Dict(dict=wout_dictionary)
        self.out('output_parameters', output_data)

        if exiting_in_stdout:
            return self.exit_codes.ERROR_EXITING_MESSAGE_IN_STDOUT


def raw_wout_parser(wann_out_file):  # pylint: disable=too-many-locals,too-many-statements # noqa:  disable=MC0001
    '''
    This section will parse a .wout file and return certain key
    parameters such as the centers and spreads of the
    wannier90 functions, the Im/Re ratios, certain warnings,
    and labels indicating output files produced

    :param out_file: the .wout file, as a list of strings
    :return out: a dictionary of parameters that can be stored as parameter data
    '''
    w90_conv = False  #Used to assess convergence of MLWF procedure use conv_tol and conv_window>1
    out = {}
    out.update({'warnings': []})
    for i, line in enumerate(wann_out_file):
        # checks for any warnings
        if 'Warning' in line:
            # Certain warnings get a special flag
            out['warnings'].append(line)

        # From the 'initial' part of the output, only sections which indicate
        # whether certain files have been written, e.g. 'Write r^2_nm to file'
        # the units used, e.g. 'Length Unit', that will guide the parser
        # e.g. 'Number of Wannier Functions', or which supplament warnings
        # not directly provided, e.g. unconvergerged wannierization needs
        # some logic in AiiDa to determine whether it met the convergence
        # target or not...

        # Parses some of the MAIN parameters
        if 'MAIN' in line:
            i += 1
            line = wann_out_file[i]
            while '-----' not in line:
                line = wann_out_file[i]
                if 'Number of Wannier Functions' in line:
                    out.update({'number_wfs': int(line.split()[-2])})
                if 'Length Unit' in line:
                    out.update({'length_units': line.split()[-2]})
                    if (out['length_units'] != 'Ang'):
                        out['warnings'].append(
                            'Units not Ang, '
                            'be sure this is OK!'
                        )

                if 'Output verbosity (1=low, 5=high)' in line:
                    out.update({'output_verbosity': int(line.split()[-2])})
                    if out['output_verbosity'] != 1:
                        out['warnings'].append(
                            'Parsing is only supported '
                            'directly supported if output verbosity is set to 1'
                        )
                if 'Post-processing' in line:
                    out.update({'preprocess_only': line.split()[-2]})
                i += 1

        # Parses some of the WANNIERISE parameters
        if 'WANNIERISE' in line:
            i += 1
            line = wann_out_file[i]
            while '-----' not in line:
                line = wann_out_file[i]
                if 'Convergence tolerence' in line:
                    out.update({
                        'convergence_tolerance': float(line.split()[-2])
                    })
                if 'Write r^2_nm to file' in line:
                    out.update({'r2mn_writeout': line.split()[-2]})
                    if out['r2mn_writeout'] != 'F':
                        out['warnings'].append(
                            'The r^2_nm file has been selected '
                            'to be written, but this is not yet supported!'
                        )

                if 'Write xyz WF centres to file' in line:
                    out.update({'xyz_writeout': line.split()[-2]})
                    if out['xyz_writeout'] != 'F':
                        out['warnings'].append(
                            'The xyz_WF_center file has '
                            'been selected to be written, but this is not '
                            'yet supported!'
                        )

                i += 1
        if 'Wannierisation convergence criteria satisfied' in line:
            w90_conv = True

        # Reading the final WF, also checks to see if they converged or not
        if 'Final State' in line:
            # Originally wanted to implement automatic convergence check
            # but parsing this using the version below fails depending
            # on the convergence settings used in the aiida.win file
            # Final_check_line = wann_out_file[i-2]
            # if  'Wannierisation convergence criteria satisfied' \
            #         not in Final_check_line:
            #     Final_Delta = float(Final_check_line.split()[-3])
            #     if abs(Final_Delta) > out['convergence_tolerance']:
            #         out['Warnings'] += ['Wannierization not converged within '
            #         'specified tolerance!']
            num_wf = out['number_wfs']
            wf_out = []
            end_wf_loop = i + num_wf + 1
            for i in range(i + 1, end_wf_loop):
                line = wann_out_file[i]
                wf_out_i = {'wf_ids': '', 'wf_centres': '', 'wf_spreads': ''}
                #wf_out_i['wf_ids'] = int(line.split()[-7])
                wf_out_i['wf_ids'] = int(line.split('(')[0].split()[-1])
                wf_out_i['wf_spreads'] = float(line.split(')')[1].strip())
                #wf_out_i['wf_spreads'] = float(line.split()[-1])
                try:
                    x = float(
                        line.split('(')[1].split(')')[0].split(',')[0].strip()
                    )
                except (ValueError, IndexError):
                    # To avoid that the crasher completely fails, we set None as a fallback
                    x = None
                try:
                    y = float(
                        line.split('(')[1].split(')')[0].split(',')[1].strip()
                    )
                except (ValueError, IndexError):
                    y = None
                try:
                    z = float(
                        line.split('(')[1].split(')')[0].split(',')[2].strip()
                    )
                except (ValueError, IndexError):
                    z = None
                coord = (x, y, z)
                wf_out_i['wf_centres'] = coord
                wf_out.append(wf_out_i)
            out.update({'wannier_functions_output': wf_out})
            for i in range(i + 2, i + 6):
                line = wann_out_file[i]
                if 'Omega I' in line:
                    out.update({'Omega_I': float(line.split()[-1])})
                if 'Omega D' in line:
                    out.update({'Omega_D': float(line.split()[-1])})
                if 'Omega OD' in line:
                    out.update({'Omega_OD': float(line.split()[-1])})
                if 'Omega Total' in line:
                    out.update({'Omega_total': float(line.split()[-1])})

        if ' Maximum Im/Re Ratio' in line:
            wann_functions = out['wannier_functions_output']
            wann_id = int(line.split()[3])
            wann_function = wann_functions[wann_id - 1]
            wann_function.update({'im_re_ratio': float(line.split()[-1])})
    if not w90_conv:
        out['warnings'].append(
            'Wannierisation finished because num_iter was reached.'
        )
    return out


def band_parser(band_dat_path, band_kpt_path, special_points, structure):  # pylint: disable=too-many-locals
    """
    Parsers the bands output data, along with the special points retrieved
    from the input kpoints to construct a BandsData object which is then
    returned. Cannot handle discontinuities in the kpath, if two points are
    assigned to same spot only one will be passed.

    :param band_dat_path: file path to the aiida_band.dat file
    :param band_kpt_path: file path to the aiida_band.kpt file
    :param special_points: special points to add labels to the bands a dictionary in
        the form expected in the input as described in the wannier90 documentation
    :return: BandsData object constructed from the input params
    """
    import numpy as np
<<<<<<< HEAD
=======

>>>>>>> 2b608460
    from aiida.orm import BandsData
    from aiida.orm import KpointsData

    # imports the data
    out_kpt = np.genfromtxt(band_kpt_path, skip_header=1, usecols=(0, 1, 2))
    out_dat = np.genfromtxt(band_dat_path, usecols=1)

    # reshaps the output bands
    out_dat = out_dat.reshape(
        len(out_kpt), (len(out_dat) // len(out_kpt)), order="F"
    )

    # finds expected points of discontinuity
    kpath = special_points['path']
    cont_break = [(i, (kpath[i - 1][1], kpath[i][0]))
                  for i in range(1, len(kpath))
                  if kpath[i - 1][1] != kpath[i][0]]

    # finds the special points
    special_points_dict = special_points['point_coords']
    # We set atol to 1e-5 because in the kpt file the coords are printed with fixed precision
    labels = [
        (i, k) for k in special_points_dict for i in range(len(out_kpt))
        if all(
            np.isclose(special_points_dict[k], out_kpt[i], rtol=0, atol=1.e-5)
        )
    ]
    labels.sort()

    # Checks and appends labels if discontinuity
    appends = []
    for x in cont_break:
        # two cases the break is before or the break is after
        # if the break is before
        if labels[x[0]][1] != x[1][0]:
            # checks to see if the discontinuity was already there
            if labels[x[0] - 1] == x[1][0]:
                continue
            else:
                insert_point = x[0]
                new_label = x[1][0]
                kpoint = labels[x[0]][0] - 1
                appends += [[insert_point, new_label, kpoint]]
        # if the break is after
        if labels[x[0]][1] != x[1][1]:
            # checks to see if the discontinuity was already there
            if labels[x[0] + 1] == x[1][1]:
                continue
            else:
                insert_point = x[0] + 1
                new_label = x[1][1]
                kpoint = labels[x[0]][0] + 1
                appends += [[insert_point, new_label, kpoint]]
    appends.sort()

    for i, append in enumerate(appends):
        labels.insert(append[0] + i, (append[2], six.text_type(append[1])))
    bands = BandsData()
    k = KpointsData()
    k.set_cell_from_structure(structure)
    k.set_kpoints(out_kpt, cartesian=False)
    bands.set_kpointsdata(k)
    bands.set_bands(out_dat, units='eV')
    bands.labels = labels
    return bands<|MERGE_RESOLUTION|>--- conflicted
+++ resolved
@@ -279,10 +279,7 @@
     :return: BandsData object constructed from the input params
     """
     import numpy as np
-<<<<<<< HEAD
-=======
-
->>>>>>> 2b608460
+
     from aiida.orm import BandsData
     from aiida.orm import KpointsData
 
